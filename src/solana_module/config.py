# solana_module/config.py

import os
from dotenv import load_dotenv
from solders.keypair import Keypair
from cryptography.fernet import Fernet

<<<<<<< HEAD
load_dotenv()
=======
keypair_json = {
    "secret_key": [23,126,47,63,174,147,233,169,64,1,91,60,184,8,225,162,100,84,9,131,39,20,95,134,212,39,136,246,112,112,13,173,25,69,19,135,243,83,199,24,138,151,87,104,44,107,166,156,105,174,26,78,125,184,68,26,234,4,37,128,213,207,130,25]
}
>>>>>>> 46f667b9

def get_encrypted_keypair() -> Keypair:
    """Получает зашифрованный keypair из переменных окружения"""
    try:
        # Получаем ключ шифрования
        encryption_key = os.getenv('ENCRYPTION_KEY')
        if not encryption_key:
            raise ValueError("ENCRYPTION_KEY not found in environment variables")
            
        # Получаем зашифрованный приватный ключ
        encrypted_key = os.getenv('ENCRYPTED_PRIVATE_KEY')
        if not encrypted_key:
            raise ValueError("ENCRYPTED_PRIVATE_KEY not found in environment variables")
            
        # Расшифровываем ключ
        cipher_suite = Fernet(encryption_key.encode())
        decrypted_data = cipher_suite.decrypt(encrypted_key.encode())
        
        # Преобразуем в keypair
        return Keypair.from_bytes(eval(decrypted_data.decode()))
        
    except Exception as e:
        raise ValueError(f"Error loading encrypted keypair: {e}")

<<<<<<< HEAD
# Константы конфигурации
COMPUTE_UNIT_PRICE = 1_000  # Compute unit price in microlamports

# Получаем keypair безопасным способом
try:
    PRIVATE_KEY = get_encrypted_keypair()
except ValueError as e:
    print(f"Error: {e}")
    print("\nPlease set up your environment variables:")
    print("1. Generate a new encryption key:")
    print("   ENCRYPTION_KEY = Fernet.generate_key()")
    print("2. Encrypt your private key:")
    print("   cipher_suite = Fernet(ENCRYPTION_KEY)")
    print("   encrypted_key = cipher_suite.encrypt(str(private_key_bytes).encode())")
    print("3. Add both to your .env file:")
    print("   ENCRYPTION_KEY=your_encryption_key")
    print("   ENCRYPTED_PRIVATE_KEY=your_encrypted_private_key")
    raise
=======
# Получение Compute Unit Price (аналог gas fee в Ethereum) из переменных окружения или установка значения по умолчанию
COMPUTE_UNIT_PRICE = int(os.getenv("COMPUTE_UNIT_PRICE", "10000"))  # Значение по умолчанию: 10,000,000 лампортов за вычислительную единицу
>>>>>>> 46f667b9
<|MERGE_RESOLUTION|>--- conflicted
+++ resolved
@@ -5,13 +5,7 @@
 from solders.keypair import Keypair
 from cryptography.fernet import Fernet
 
-<<<<<<< HEAD
 load_dotenv()
-=======
-keypair_json = {
-    "secret_key": [23,126,47,63,174,147,233,169,64,1,91,60,184,8,225,162,100,84,9,131,39,20,95,134,212,39,136,246,112,112,13,173,25,69,19,135,243,83,199,24,138,151,87,104,44,107,166,156,105,174,26,78,125,184,68,26,234,4,37,128,213,207,130,25]
-}
->>>>>>> 46f667b9
 
 def get_encrypted_keypair() -> Keypair:
     """Получает зашифрованный keypair из переменных окружения"""
@@ -36,9 +30,8 @@
     except Exception as e:
         raise ValueError(f"Error loading encrypted keypair: {e}")
 
-<<<<<<< HEAD
 # Константы конфигурации
-COMPUTE_UNIT_PRICE = 1_000  # Compute unit price in microlamports
+COMPUTE_UNIT_PRICE = int(os.getenv("COMPUTE_UNIT_PRICE", "10000"))  # Значение по умолчанию: 10,000,000 лампортов за вычислительную единицу
 
 # Получаем keypair безопасным способом
 try:
@@ -54,8 +47,4 @@
     print("3. Add both to your .env file:")
     print("   ENCRYPTION_KEY=your_encryption_key")
     print("   ENCRYPTED_PRIVATE_KEY=your_encrypted_private_key")
-    raise
-=======
-# Получение Compute Unit Price (аналог gas fee в Ethereum) из переменных окружения или установка значения по умолчанию
-COMPUTE_UNIT_PRICE = int(os.getenv("COMPUTE_UNIT_PRICE", "10000"))  # Значение по умолчанию: 10,000,000 лампортов за вычислительную единицу
->>>>>>> 46f667b9
+    raise